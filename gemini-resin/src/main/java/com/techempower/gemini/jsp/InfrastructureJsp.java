/*******************************************************************************
 * Copyright (c) 2018, TechEmpower, Inc.
 * All rights reserved.
 *
 * Redistribution and use in source and binary forms, with or without
 * modification, are permitted provided that the following conditions are met:
 *     * Redistributions of source code must retain the above copyright
 *       notice, this list of conditions and the following disclaimer.
 *     * Redistributions in binary form must reproduce the above copyright
 *       notice, this list of conditions and the following disclaimer in the
 *       documentation and/or other materials provided with the distribution.
 *     * Neither the name TechEmpower, Inc. nor the names of its
 *       contributors may be used to endorse or promote products derived from
 *       this software without specific prior written permission.
 *
 * THIS SOFTWARE IS PROVIDED BY THE COPYRIGHT HOLDERS AND CONTRIBUTORS "AS IS" AND
 * ANY EXPRESS OR IMPLIED WARRANTIES, INCLUDING, BUT NOT LIMITED TO, THE IMPLIED
 * WARRANTIES OF MERCHANTABILITY AND FITNESS FOR A PARTICULAR PURPOSE ARE
 * DISCLAIMED. IN NO EVENT SHALL TECHEMPOWER, INC. BE LIABLE FOR ANY DIRECT,
 * INDIRECT, INCIDENTAL, SPECIAL, EXEMPLARY, OR CONSEQUENTIAL DAMAGES (INCLUDING,
 * BUT NOT LIMITED TO, PROCUREMENT OF SUBSTITUTE GOODS OR SERVICES; LOSS OF USE,
 * DATA, OR PROFITS; OR BUSINESS INTERRUPTION) HOWEVER CAUSED AND ON ANY THEORY
 * OF LIABILITY, WHETHER IN CONTRACT, STRICT LIABILITY, OR TORT (INCLUDING
 * NEGLIGENCE OR OTHERWISE) ARISING IN ANY WAY OUT OF THE USE OF THIS SOFTWARE,
 * EVEN IF ADVISED OF THE POSSIBILITY OF SUCH DAMAGE.
 *******************************************************************************/

package com.techempower.gemini.jsp;

import java.io.*;
import java.util.*;

import javax.servlet.*;
import javax.servlet.http.*;
import javax.servlet.jsp.*;

import com.techempower.gemini.*;
import com.techempower.helper.*;
import org.slf4j.Logger;
import org.slf4j.LoggerFactory;

/**
 * Provides all JSP pages within the web site with a common foundation.
 *   <p>
 * This foundation provides the following checks: 
 * <ul>
 * <li> Disallow direct JSP invocation, if selected by configuration.
 * <li> Use Configurator to configure system, if necessary, when a JSP
 *      is invoked directly.
 * </ul>
 *   <p>
 * Applications should subclass the related BasicJsp class to create a
 * foundation JSP tailored to the specific application.  Specifically,
 * it is important for testing purposes to have a JSP invoke the correct
 * Configurator if JSPs are to be invoked directly during testing.
 *   <p>
 * All JSPs in the project should contain as the first line an extends
 * directive.  For instance, on MyApplication, the following line is at the
 * top of all JSPs:
 *   <p>
 * <pre><br>
 *  &lt;%@ page extends="com.example.MyApplicationJSP" %@&gt;
 * </pre>
 *   <p>
 * Once the JSP subclasses the application-specific JSP infrastructure
 * class, the JSP should get a reference to the Context in order to
 * retrieve deliveries.  The Context object is delivered to the JSP as
 * a request attribute.  See the example below:
 *    <p>
 * <pre><br>
 *   &lt;%
 *     Context        context    = (Context)request.getAttribute("Context");
 *     Form           form       = context.getDelivery("Form");
 *     FormValidation validation = context.getDelivery("FormValidation");
 *   %&gt;
 * </pre>
 */
public abstract class InfrastructureJsp
  implements          HttpJspPage
{

  //
  // Private variables.
  //

  private          ServletConfig     config;
  private volatile GeminiApplication application;
  private          Logger            log = LoggerFactory.getLogger(getClass());
  private          ScriptsAndSheets  sas;

  //
  // Public methods.
  //

  /**
   * Sets the application reference.  This is typically called as soon as
   * an external reference to the Application becomes available.
   */
  protected synchronized void setApplication(GeminiApplication application)
  {
    // Only bother with the steps below if the application reference is
    // new to us (which will happen only once at application start-up time).
    if (this.application != application)
    {
      this.sas = new ScriptsAndSheets(application);
      this.application = application;
      initSas();
    }
  }
  
  /**
   * Gets the GeminiApplication reference.
   */
  protected GeminiApplication getApplication()
  {
    return this.application;
  }
  
  /**
   * Gets the page-scope ScriptsAndSheets reference.
   */
  public ScriptsAndSheets getSas()
  {
    return this.sas;
  }
  
  /**
   * Initialize the servlet (in this case, the JSP).
   */
  @Override
  public void init(ServletConfig configuration)
    throws ServletException
  {
    this.config = configuration;
    jspInit();
  }

  /**
   * Initialize the JSP.
   */
  @Override
  public void jspInit()
  {
    // Do nothing.
  }
  
  /**
   * Initialize page-scope JavaScript and CSS style-sheet references in the 
   * "sas" variable.
   */
  protected void initSas()
  {
    // Does nothing in the base class.
  }

  /**
   * Get a reference to the servlet config.
   */
  @Override
  public ServletConfig getServletConfig()
  {
    return this.config;
  }

  /**
   * This is not final so it can be overridden by a more precise
   * method.
   */
  @Override
  public String getServletInfo()
  {
    return "Infrastructure JSP";
  }

  /**
   * Destroy this servlet (in this case, the JSP).
   */
  @Override
  public void destroy()
  {
    jspDestroy();
  }

  /**
   * Unload anything necessary.  To be overloaded if necessary.
   */
  @Override
  public void jspDestroy()
  {
    // Do nothing.
  }

  /**
   * Renders untrusted Strings into HTML.  This should be used for 
   * essentially all String deliveries.  By "untrusted" we mean 
   * Strings that were provided by a user at some prior time.  
   * Typical non-malicious input will appear normally.
   */
  public static String render(String text)
  {
    return NetworkHelper.render(text);
  }
  
  /**
   * Renders the full URL path to the given CSS file.  Note that typically
   * an application will add CSS dependencies to a ScriptsAndSheets object
   * such as "this.sas" (page-scope) or "vars.sas" (request-scope) rather
   * than render references directly using this method.
   */
  public static String renderCssPath(Context context, String filename)
  {
    return render(((BasicContext)context).getInfrastructure().getCssDirectory(context) + filename);
  }

  /**
   * Renders the full URL path to the given HTML file.  
   */
  public static String renderHtmlPath(Context context, String filename)
  {
    return render(((BasicContext)context).getInfrastructure().getHtmlDirectory(context) + filename);
  }

  /**
   * Renders the full URL path to the given image file.  
   */
  public static String renderImagePath(Context context, String filename)
  {
    return render(((BasicContext)context).getInfrastructure().getImageDirectory(context) + filename);
  }

  /**
   * Renders the full URL path to the given JavaScript file.  Note that 
   * typically an application will add JS dependencies to a ScriptsAndSheets
   * object such as "this.sas" (page-scope) or "vars.sas" (request-scope)
   * rather than render references directly using this method.  
   */
  public static String renderJavaScriptPath(Context context, String filename)
  {
    return render(((BasicContext)context).getInfrastructure().getJavaScriptDirectory(context) + filename);
  }

  /**
   * Renders any object (such as a String or an array of integers) to 
   * JavaScript using the Application's default JavaScriptWriter.
   */
  public String renderJavaScript(Object object)
  {
    return getApplication().getJavaScriptWriter().write(object);
  }
  
  /**
   * Renders a list of Script tags to reference external JavaScript files
   * as cataloged by the application, this JSP instance, and optionally
   * the request itself.  The order of rendering is application-scope, then
   * page-scope, then request-scope.
   * 
   * @param context the current request context.
   * @param requestScopeSas if non-null, this is a list of scripts and sheets
   *        that was produced for the particulars of this request.
   */
  public String renderScripts(Context context, ScriptsAndSheets requestScopeSas)
  {
    List<String> suppressed = this.sas.getSuppressed(null);
    suppressed = (requestScopeSas != null ? requestScopeSas.getSuppressed(suppressed) : suppressed);
    
    return
      // Application-scope scripts.
      ((BasicContext)context).getApplication().getInfrastructure().getSas().renderScripts(context, suppressed)
      // Page-scope scripts.
      + this.sas.renderScripts(context, suppressed)
      // Request-scope scripts.
      + (requestScopeSas != null ? requestScopeSas.renderScripts(context, suppressed) : "");
  }
  
  /**
   * A simplified version of the renderScripts method that assumes there
   * are no request-scope scripts.  That is, only application-scope and page-
   * scope scripts will be rendered.
   *   <p>
   * This is the common use-case since request-scope scripts and sheets
   * are quite rare.
   */
  public String renderScripts(Context context)
  {
    return renderScripts(context, null);
  }
  
  /**
   * Renders a list of Link tags to reference external CSS Style-sheet files
   * as cataloged by the application, this JSP instance, and optionally
   * the request itself.  The order of rendering is application-scope, then
   * page-scope, then request-scope.
   * 
   * @param context the current request context.
   * @param requestScopeSas if non-null, this is a list of scripts and sheets
   *        that was produced for the particulars of this request.
   */
  public String renderSheets(Context context, ScriptsAndSheets requestScopeSas)
  {
    List<String> suppressed = this.sas.getSuppressedSheets(null);
    suppressed = (requestScopeSas != null ? requestScopeSas.getSuppressedSheets(suppressed) : suppressed);

    return
      // Application-scope style-sheets.
      ((BasicContext)context).getApplication().getInfrastructure().getSas().renderSheets(context, suppressed)
      // Page-scope style-sheets.
      + this.sas.renderSheets(context, suppressed)
      // Request-scope style-sheets.
      + (requestScopeSas != null ? requestScopeSas.renderSheets(context, suppressed) : "");
  }
  
  /**
   * A simplified version of the renderSheets method that assumes there
   * are no request-scope sheets.  That is, only application-scope and page-
   * scope sheets will be rendered.
   *   <p>
   * This is the common use-case since request-scope scripts and sheets
   * are quite rare.
   */
  public String renderSheets(Context context)
  {
    return renderSheets(context, null);
  }
  
  /**
   * Renders the favicon's link rel="shortcut icon" tag based on the following
   * order of precedence: request scope, page scope, application scope.  It's
   * a good idea to have at least an application-default shortcut icon 
   * specified in your infrastructure's sas variable. 
   * 
   * @param context the current request context.
   * @param requestScopeSas if non-null, this is a list of scripts and sheets
   *        that was produced for the particulars of this request.
   */
  public String renderFavicon(Context context, ScriptsAndSheets requestScopeSas)
  {
    String fav = "";
    
    // Try a request-scope SAS if provided.
    if (requestScopeSas != null)
    {
      fav = requestScopeSas.renderFavicon(context);
      if (StringHelper.isNonEmpty(fav))
      {
        return fav;
      }
    }
    
    // Try page-scope SAS.
    fav = this.sas.renderFavicon(context);
    if (StringHelper.isNonEmpty(fav))
    {
      return fav;
    }
    
    // Finally try application-scope SAS.  Empty String will be returned
    // if the application-scope SAS does not define a favicon.
    fav = ((BasicContext)context).getApplication().getInfrastructure().getSas().renderFavicon(context);
    return fav;
  }
  
  /**
   * A simplified version of the renderFavicon method that assumes there
   * is no request-scope favicon.  That is, only application-scope and page-
   * scope favicons will be considered.
   *   <p>
   * This is the common use-case since request-scope favicons are quite rare.
   * 
   * @param context the current request context.
   */
  public String renderFavicon(Context context)
  {
    return renderFavicon(context, null);
  }

  /**
   * Utility debugging method.
   */
  protected void debug(String debugString)
  {
<<<<<<< HEAD
    final LegacyContext context = (LegacyContext) BasicContext.get();
    if (context != null)
    {
      debug(context, debugString);
    }
    else
    {
      if (this.log != null)
      {
        this.log.log("[no Context] " + debugString);
      }
    }
  }

  /**
   * Utility debugging method.
   */
  protected void debug(LegacyContext context, String debugString)
  {
    if (this.log != null)
    {
      this.log.log("[" + getCurrentPageName(context) + "] " + debugString);
    }
  }

  /**
   * Utility debugging method.
   */
  protected void debug(LegacyContext context, String debugString, int debugLevel)
  {
    if (this.log != null)
    {
      this.log.log("[" + getCurrentPageName(context) + "] " + debugString, debugLevel);
    }
=======
    log.debug("{}{}", logPrefix(), debugString);
>>>>>>> 51b5cd37
  }
  
  /**
   * Gets the name of the current JSP file.
   */
  protected String getCurrentPageName(LegacyContext context)
  {
    if ("none".equals(context.getReferencedRender()))
    {
      return this.getServletConfig().getServletName();
    }
    else
    {
      return context.getReferencedRender();
    }
  }

  /**
   * Abstract method to be provided by the JSP processor in the subclass.
   * Must be defined in subclass.
   */
  @Override
  abstract public void _jspService(HttpServletRequest request,
    HttpServletResponse response)
    throws ServletException, IOException;

  private String logPrefix() {
    final LegacyContext context = (LegacyContext)Context.get();
    final String pageName = context != null
        ? getCurrentPageName(context) : "no Context";
    return "[" + pageName + "] ";
  }

}   // End InfrastructureJSP<|MERGE_RESOLUTION|>--- conflicted
+++ resolved
@@ -378,44 +378,7 @@
    */
   protected void debug(String debugString)
   {
-<<<<<<< HEAD
-    final LegacyContext context = (LegacyContext) BasicContext.get();
-    if (context != null)
-    {
-      debug(context, debugString);
-    }
-    else
-    {
-      if (this.log != null)
-      {
-        this.log.log("[no Context] " + debugString);
-      }
-    }
-  }
-
-  /**
-   * Utility debugging method.
-   */
-  protected void debug(LegacyContext context, String debugString)
-  {
-    if (this.log != null)
-    {
-      this.log.log("[" + getCurrentPageName(context) + "] " + debugString);
-    }
-  }
-
-  /**
-   * Utility debugging method.
-   */
-  protected void debug(LegacyContext context, String debugString, int debugLevel)
-  {
-    if (this.log != null)
-    {
-      this.log.log("[" + getCurrentPageName(context) + "] " + debugString, debugLevel);
-    }
-=======
     log.debug("{}{}", logPrefix(), debugString);
->>>>>>> 51b5cd37
   }
   
   /**
@@ -443,7 +406,7 @@
     throws ServletException, IOException;
 
   private String logPrefix() {
-    final LegacyContext context = (LegacyContext)Context.get();
+    final LegacyContext context = (LegacyContext) LegacyContext.get();
     final String pageName = context != null
         ? getCurrentPageName(context) : "no Context";
     return "[" + pageName + "] ";
