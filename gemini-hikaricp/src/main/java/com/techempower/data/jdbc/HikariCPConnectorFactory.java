--- conflicted
+++ resolved
@@ -137,22 +137,6 @@
       // Close existing DataSource, if exists.
       end();
 
-<<<<<<< HEAD
-      hikariConfig = new HikariConfig(hikariPropsFile);
-      dataSource = new HikariDataSource(hikariConfig);
-
-      try
-      {
-        // TODO: Hook this into slf4j
-        dataSource.setLogWriter(new PrintWriter(System.out));
-      }
-      catch (SQLException e)
-      {
-        log.debug("Unable to set log writer", e);
-      }
-
-      log.debug("HikariDataSource: {}", dataSource);
-=======
       // To support specifying environment variables inside the hikari.properties
       // file, we need to find environment variable references in the property values,
       // do the lookup, and pass along the environment variable values to HikariCP.
@@ -188,20 +172,19 @@
             }
           });
         } else {
-          debug("Cannot find property file: " + hikariPropsFile);
+          log.info("Cannot find property file: " + hikariPropsFile);
         }
       } catch (IOException io) {
-        debug("Failed to read property file", io);
+        log.info("Failed to read property file", io);
       }
 
       // Pass to HikariCP our prepared Properties object with any relevant environment
       // variables in place.
       hikariConfig = new HikariConfig(hikariPropsReady);
       dataSource = new HikariDataSource(hikariConfig);
-      debug("Connected: " + dataSource.getJdbcUrl());
-
-      debug("HikariDataSource: " + dataSource);
->>>>>>> c562dd3a
+      log.info("Connected: {}", dataSource.getJdbcUrl());
+
+      log.debug("HikariDataSource: {}", dataSource);
       for (Entry<Object, Object> e : dataSource.getDataSourceProperties().entrySet())
       {
         // Log all properties except password.
@@ -227,7 +210,7 @@
   /**
    * If there is an environment variable declared, return its name. Otherwise
    * return null.
-   * 
+   *
    * @param s A string like "${Environment.FOO}"
    * @return If s is "${Environment.FOO}", returns "FOO"
    */
