<<<<<<< HEAD
/*******************************************************************************
 * Copyright (c) 2020, TechEmpower, Inc.
 * All rights reserved.
 *
 * Redistribution and use in source and binary forms, with or without
 * modification, are permitted provided that the following conditions are met:
 *     * Redistributions of source code must retain the above copyright
 *       notice, this list of conditions and the following disclaimer.
 *     * Redistributions in binary form must reproduce the above copyright
 *       notice, this list of conditions and the following disclaimer in the
 *       documentation and/or other materials provided with the distribution.
 *     * Neither the name TechEmpower, Inc. nor the names of its
 *       contributors may be used to endorse or promote products derived from
 *       this software without specific prior written permission.
 *
 * THIS SOFTWARE IS PROVIDED BY THE COPYRIGHT HOLDERS AND CONTRIBUTORS "AS IS" AND
 * ANY EXPRESS OR IMPLIED WARRANTIES, INCLUDING, BUT NOT LIMITED TO, THE IMPLIED
 * WARRANTIES OF MERCHANTABILITY AND FITNESS FOR A PARTICULAR PURPOSE ARE
 * DISCLAIMED. IN NO EVENT SHALL TECHEMPOWER, INC. BE LIABLE FOR ANY DIRECT,
 * INDIRECT, INCIDENTAL, SPECIAL, EXEMPLARY, OR CONSEQUENTIAL DAMAGES (INCLUDING,
 * BUT NOT LIMITED TO, PROCUREMENT OF SUBSTITUTE GOODS OR SERVICES; LOSS OF USE,
 * DATA, OR PROFITS; OR BUSINESS INTERRUPTION) HOWEVER CAUSED AND ON ANY THEORY
 * OF LIABILITY, WHETHER IN CONTRACT, STRICT LIABILITY, OR TORT (INCLUDING
 * NEGLIGENCE OR OTHERWISE) ARISING IN ANY WAY OUT OF THE USE OF THIS SOFTWARE,
 * EVEN IF ADVISED OF THE POSSIBILITY OF SUCH DAMAGE.
 *******************************************************************************/
package com.techempower.gemini;

import com.techempower.gemini.context.*;
import com.techempower.gemini.internationalization.GeminiResources;
import com.techempower.gemini.session.Session;

import java.io.IOException;
import java.io.OutputStream;
import java.io.PrintWriter;
import java.util.Locale;

public interface Context {

    /**
     * Gets the client's identifier, for web requests, this will be the client's
     * IP address.
     */
    String getClientId();

    /**
     * Returns the current URI of the request.
     */
    String getCurrentUri();

    /**
     * Gets the time since the start of this Context, in milliseconds.
     */
    long getDuration();

    /**
     * Set the content type of the response.
     */
    void setContentType(String contentType);

    /**
     * Sets the request and response character sets to those provided by the
     * application.
     */
    void setDefaultCharacterSets();

    /**
     * Gets a user session's locale.  If no locale it set, the default locale
     * is returned.  This is merely a pass-through convenience method for
     * calling localeManager.getLocale.
     *   <p>
     * In a locale-aware application, it is more typical to just call
     * getResources to get a reference to the GeminiResources to use for this
     * user's current request.
     */
    Locale getLocale();

    /**
     * Sets a user session's locale.  This is merely a pass-through convenience
     * method for calling localeManager.getLocale.
     */
    void setLocale(Locale locale);

    /**
     * Sets a user session's locale.  This is merely a pass-through convenience
     * method for calling localeManager.setLocale.
     *
     * @param languageID the Language ID for the Locale.
     * @param countryID the Country ID for the Locale.
     */
    void setLocale(String languageID, String countryID);

    /**
     * Gets a reference to the output stream from the response.  This is a
     * pass-through to response.getOutputStream().
     */
    OutputStream getOutputStream() throws IOException;

    /**
     * Gets the query string of the request.
     */
    String getQueryString();

    /**
     * Pass-though to request.getRealPath.
     */
    String getRealPath(String path);

    /**
     * Get the associated Request.
     */
    Request getRequest();

    /**
     * If request counting is enabled, return this request's number.
     */
    long getRequestNumber();

    /**
     * If tracking the request number is enabled, sets it. Intended to only be
     * called by InfrastructureServlet.
     */
    void setRequestNumber(long requestNumber);

    /**
     * Gets the current request's "signature;" that is, the URL including all
     * of the parameters.  This will construct a URL that will always use a
     * "GET" form even if the request itself was POSTed.
     */
    String getRequestSignature();

    /**
     * Returns the request URI.  A URI is the portion of a URI after the
     * protocol and domain.  The URL http://techempower.com/admin/users has a
     * URI of admin/users.
     */
    String getRequestUri();

    /**
     * Gets or initializes and then gets a reference to the appropriate
     * GeminiResourceBundle for this user given the Locale--or lack thereof--
     * stored in the user's session.  If your application is non-locale-
     * aware, you can optionally always return a static reference to a
     * DefaultGeminiResources object, to avoid the session lookup.
     */
    GeminiResources getResources();

    /**
     * Gets the full Secure URL to the Servlet.
     */
    String getSecureUrl();

    /**
     * Gets the name (also sometimes called the "URL") of the servlet.  Again,
     * this Context version of the method will encode session information into
     * the URL if the browser does not support cookies.
     */
    String getUrl();

    /**
     * Get a named-value interface to the Session.
     */
    SessionNamedValues session();

    /**
     * Gets the request's file attachments.
     */
    Attachments files();

    /**
     * Get a named-value interface to the Delivery map.
     */
    Delivery delivery();

    /**
     * Gets an interface for working with Cookies.
     */
    Cookies cookies();

    /**
     * Gets an interface for working with request and response Headers.
     */
    Headers headers();

    /**
     * Gets an interface for working with session Messages.
     */
    Messages messages();

    /**
     * Gets an interface for working with the request's query parameters.
     */
    Query query();

    /**
     * Gets the associated user session.
     *
     * @param create Whether to force the creation of a session. In general,
     * pass false. When you go to store a session value, it will create a
     * session at that point if necessary.
     */
    Session getSession(boolean create);

    /**
     * Gets the response writer.
     * @return
     * @throws IOException
     */
    PrintWriter getWriter() throws IOException;

    /**
     * Returns whether or not the response has been committed. This means that
     * you can no longer write to the outputstream.
     */
    boolean isCommitted();

    /**
     * Is the session new?  This method returns true if the Session was marked
     * as new by the Servlet API.
     */
    boolean isNewSession();

    /**
     * Is the request a HEAD request.
     */
    boolean isHead();

    /**
     * Is the request a GET request.
     */
    boolean isGet();

    /**
     * Is the request a POST request.
     */
    boolean isPost();

    /**
     * Is the request a PUT request.
     */
    boolean isPut();

    /**
     * Is the request a DELETE request.
     */
    boolean isDelete();

    /**
     * Is the request a TRACE request.
     */
    boolean isTrace();

    /**
     * Is the request an OPTIONS request.
     */
    boolean isOptions();

    /**
     * Is the request a CONNECT request.
     */
    boolean isConnect();

    /**
     * Is the request a PATCH request.
     */
    boolean isPatch();

    /**
     * Is a PriorRequest bound?  Determine if a PriorRequest has been
     * bound to this Context by a previous call to bindPriorRequest.
     */
    boolean isPriorRequestBound();

    /**
     * Return whether the current request is secure.
     */
    boolean isSecure();

    /**
     * Output text directly to the response via a PrintWriter.  This is not
     * intended for extensive use, but rather for quick debugging purposes.
     * If an application wants to extensively interact with the response
     * directly, use of getResponse is preferred.
     */
    void print(String text);

    /**
     * Redirect the browser to a new location using HTTP response code 302
     * (moved temporarily).  This is common after processing a POST.  Use
     * redirectPermanent if HTTP response 301 is desired.
     *
     * @param redirectDestinationUrl The destination for the browser.
     */
    boolean redirect(String redirectDestinationUrl);

    /**
     * Sends a permanent redirect (HTTP response code 301) by setting the
     * Location header and then sending error code 301.
     *
     * @param redirectDestinationUrl The destination for the browser.
     */
    boolean redirectPermanent(String redirectDestinationUrl);

    /**
     * Sets the response status code.  See the full list of response codes
     * provided by HttpServletResponse for more information.
     */
    void setStatus(int status);
}
=======
/*******************************************************************************
 * Copyright (c) 2018, TechEmpower, Inc.
 * All rights reserved.
 *
 * Redistribution and use in source and binary forms, with or without
 * modification, are permitted provided that the following conditions are met:
 *     * Redistributions of source code must retain the above copyright
 *       notice, this list of conditions and the following disclaimer.
 *     * Redistributions in binary form must reproduce the above copyright
 *       notice, this list of conditions and the following disclaimer in the
 *       documentation and/or other materials provided with the distribution.
 *     * Neither the name TechEmpower, Inc. nor the names of its
 *       contributors may be used to endorse or promote products derived from
 *       this software without specific prior written permission.
 *
 * THIS SOFTWARE IS PROVIDED BY THE COPYRIGHT HOLDERS AND CONTRIBUTORS "AS IS" AND
 * ANY EXPRESS OR IMPLIED WARRANTIES, INCLUDING, BUT NOT LIMITED TO, THE IMPLIED
 * WARRANTIES OF MERCHANTABILITY AND FITNESS FOR A PARTICULAR PURPOSE ARE
 * DISCLAIMED. IN NO EVENT SHALL TECHEMPOWER, INC. BE LIABLE FOR ANY DIRECT,
 * INDIRECT, INCIDENTAL, SPECIAL, EXEMPLARY, OR CONSEQUENTIAL DAMAGES (INCLUDING,
 * BUT NOT LIMITED TO, PROCUREMENT OF SUBSTITUTE GOODS OR SERVICES; LOSS OF USE,
 * DATA, OR PROFITS; OR BUSINESS INTERRUPTION) HOWEVER CAUSED AND ON ANY THEORY
 * OF LIABILITY, WHETHER IN CONTRACT, STRICT LIABILITY, OR TORT (INCLUDING
 * NEGLIGENCE OR OTHERWISE) ARISING IN ANY WAY OUT OF THE USE OF THIS SOFTWARE,
 * EVEN IF ADVISED OF THE POSSIBILITY OF SUCH DAMAGE.
 *******************************************************************************/
package com.techempower.gemini;

import java.io.*;
import java.util.*;

import com.google.common.io.*;
import com.techempower.gemini.Request.*;
import com.techempower.gemini.context.*;
import com.techempower.gemini.internationalization.*;
import com.techempower.gemini.session.*;
import com.techempower.security.*;
import org.slf4j.Logger;
import org.slf4j.LoggerFactory;

public abstract class Context
{
  public static final String        SO_CONSUMABLE_REQUEST =
      "_consumable_prior_request";
  protected static final ThreadLocal<Context> 
                                    CONTEXTS_BY_THREAD = new ThreadLocal<>();
  private static final String       SO_TOKEN_PROVIDER = "_token_provider";
  private static final BaseEncoding TOKEN_ENCODING = 
      BaseEncoding.base32().omitPadding();
  
  protected final GeminiApplication   application;
  protected final Logger              log = LoggerFactory.getLogger(getClass());
  protected final Dispatcher          dispatcher;
  protected final BasicInfrastructure infrastructure;
  protected final long                processingStart;
  protected final Request             request;
  protected final Request             priorRequest;
  protected final SessionNamedValues  sessionNamedValues;
  protected final Messages            messages;
  protected Query                     query;
  protected Attachments               files;
  private long                        requestNumber = 0L;
  private GeminiResources             resources;
  private Session                     session;
  private Delivery                    delivery;
  private Cookies                     cookies;
  private Headers                     headers;
  private boolean                     contentTypeSet;

  public Context(GeminiApplication application, Request request)
  {
    this.processingStart = System.currentTimeMillis();
    this.application     = application;
    this.infrastructure  = application.getInfrastructure();
    this.request         = request;
    this.dispatcher      = application.getDispatcher();

    // If there is a session already, get it. If the request does not yet have
    // a session, don't create one until a value is stored.
    getSession(false);

    this.sessionNamedValues = new SessionNamedValues(this);
    this.messages        = new Messages(this);

    // Register this Context to the current thread.
    CONTEXTS_BY_THREAD.set(this);

    // Sets this Context object as an attribute of the request.
    this.request.setAttribute("Context", this);

    // Bind a consumable prior request if available in the session.
    if (session().has(SO_CONSUMABLE_REQUEST))
    {
      this.priorRequest = session().getObject(SO_CONSUMABLE_REQUEST);
      this.query = new Query(priorRequest);
      session().remove(SO_CONSUMABLE_REQUEST);
    }
    else
    {
      this.priorRequest = null;
      this.query = new Query(request);
    }

    // Set the request and response character sets.
    setDefaultCharacterSets();
  }

  /**
   * Indicates that the current thread's Context will no longer be used.
   * Dissociate it with the current thread.
   *   <p>
   * See the static get() method for some important notes about this method.
   */
  public static void complete()
  {
    CONTEXTS_BY_THREAD.set(null);
  }

  /**
   * Gets the current thread's Context object.
   *   <p>
   * If your application uses Gemini's legacy support for JSP as a view
   * (rather than Mustache), note that this method and Context.complete()
   * should only be used within the Java back-end of your application (that
   * is, Handlers, Managers, and the like).  This should not be called within
   * JSP pages.  JSP pages are executed as Servlets in their own right, and
   * are therefore when the request is forwarded to a JSP, it is subject to
   * assignment to a different thread by the Servlet container.  If that
   * occurs, Context.get() will behave unpredictably.
   *   <p>
   * If you are using JSP, you should consider the call to context.includeJSP
   * as potentially the last point of execution for the current thread.
   *   <p>
   * All ThreadLocal variables used elsewhere within your application will
   * be subject to the same constraint.
   */
  public static Context get()
  {
    return CONTEXTS_BY_THREAD.get();
  }

  /**
   * Returns a reference to the application.
   */
  public GeminiApplication getApplication()
  {
    return this.application;
  }

  /**
   * Gets the client's identifier, for web requests, this will be the client's
   * IP address.
   */
  public String getClientId()
  {
    return this.request.getClientId();
  }

  /**
   * Returns the current URI of the request.
   */
  public String getCurrentUri()
  {
    return this.request.getCurrentURI();
  }

  /**
   * Gets the dispatcher that dispatched this context.
   */
  public Dispatcher getDispatcher()
  {
    return this.dispatcher;
  }

  /**
   * Gets the time since the start of this Context, in milliseconds.
   */
  public long getDuration()
  {
    return (System.currentTimeMillis() - this.processingStart);
  }

  /**
   * Get a reference to the application's Infrastructure.
   */
  public BasicInfrastructure getInfrastructure()
  {
    return this.infrastructure;
  }

  /**
   * Gets a user session's locale.  If no locale it set, the default locale
   * is returned.  This is merely a pass-through convenience method for
   * calling localeManager.getLocale.
   *   <p>
   * In a locale-aware application, it is more typical to just call
   * getResources to get a reference to the GeminiResources to use for this
   * user's current request.
   */
  public Locale getLocale()
  {
    return this.application.getLocaleManager().getLocale(this);
  }

  /**
   * Gets a reference to the output stream from the response.  This is a
   * pass-through to response.getOutputStream().
   */
  public OutputStream getOutputStream()
      throws IOException
  {
    return this.request.getOutputStream();
  }

  /**
   * Gets the query string of the request.
   */
  public String getQueryString()
  {
    return this.request.getQueryString();
  }

  /**
   * Pass-though to request.getRealPath.
   */
  public String getRealPath(String path)
  {
    return this.request.getRealPath(path);
  }

  /**
   * Get the associated Request.
   */
  public Request getRequest()
  {
    return this.request;
  }

  /**
   * Gets the request method (e.g., "GET" or "POST") as a String.
   */
  public HttpMethod getRequestMethod()
  {
    return this.request.getRequestMethod();
  }

  /**
   * If request counting is enabled, return this request's number.
   */
  public long getRequestNumber()
  {
    return this.requestNumber;
  }

  /**
   * Gets the current request's "signature;" that is, the URL including all
   * of the parameters.  This will construct a URL that will always use a
   * "GET" form even if the request itself was POSTed.
   */
  public String getRequestSignature()
  {
    return this.request.getRequestSignature();
  }

  /**
   * Returns the request URI.  A URI is the portion of a URI after the
   * protocol and domain.  The URL http://techempower.com/admin/users has a
   * URI of admin/users.
   */
  public String getRequestUri()
  {
    return this.request.getRequestURI();
  }

  /**
   * Gets or initializes and then gets a reference to the appropriate
   * GeminiResourceBundle for this user given the Locale--or lack thereof--
   * stored in the user's session.  If your application is non-locale-
   * aware, you can optionally always return a static reference to a
   * DefaultGeminiResources object, to avoid the session lookup.
   */
  public GeminiResources getResources()
  {
    if (this.resources == null)
    {
      this.resources = this.application.getLocaleManager().getResources(this);
    }

    return this.resources;
  }

  /**
   * Gets the full Secure URL to the Servlet.
   */
  public String getSecureUrl()
  {
    return this.request.encodeURL(this.infrastructure.getSecureUrl());
  }

  /**
   * Gets the name (also sometimes called the "URL") of the servlet.  Again,
   * this Context version of the method will encode session information into
   * the URL if the browser does not support cookies.
   */
  public String getUrl()
  {
    return this.request.encodeURL(this.infrastructure.getName());
  }

  /**
   * Get a named-value interface to the Session.
   */
  public SessionNamedValues session()
  {
    return sessionNamedValues;
  }

  public abstract Attachments files();

  /**
   * Get a named-value interface to the Delivery map.
   */
  public Delivery delivery()
  {
    if (delivery == null)
    {
      delivery = new Delivery();
    }
    return delivery;
  }

  /**
   * Gets an interface for working with Cookies.
   */
  public Cookies cookies()
  {
    if (cookies == null)
    {
      cookies = new Cookies(this);
    }
    return cookies;
  }

  /**
   * Gets an interface for working with request and response Headers.
   */
  public Headers headers()
  {
    if (headers == null)
    {
      headers = new Headers(this);
    }
    return headers;
  }

  /**
   * Gets an interface for working with session Messages.
   */
  public Messages messages()
  {
    return messages;
  }

  /**
   * Gets an interface for working with the request's query parameters.
   */
  public Query query()
  {
    return query;
  }

  /**
   * Get the associated user session.
   *
   * @param create Whether to force the creation of a session. In general,
   * pass false. When you go to store a session value, it will create a
   * session at that point if necessary.
   */
  public Session getSession(boolean create)
  {
    if (this.session == null)
    {
      // Creates the session object from the Request object
      this.session = this.request.getSession(create);
    }
    return this.session;
  }

  /**
   * Gets the full standard (non-secure) URL to the Servlet.
   */
  public String getStandardUrl()
  {
    return this.request.encodeURL(this.infrastructure.getStandardUrl());
  }

  /**
   * Gets the start time of this Context--or, more strictly defined--the
   * time at which this Context was constructed, in System time milliseconds.
   */
  public long getStartTime()
  {
    return this.processingStart;
  }

  /**
   * Returns a new token.  This may invalidate an old token.
   */
  public String getToken()
  {
    return TOKEN_ENCODING.encode(getTokenProvider().next());
  }

  /**
   * Returns the session's token provider.
   */
  protected TokenProvider getTokenProvider()
  {
    TokenProvider provider = session().getObject(SO_TOKEN_PROVIDER);
    if (provider == null)
    {
      provider = new TokenProvider(100, 16);
      session().putObject(SO_TOKEN_PROVIDER, provider);
    }
    return provider;
  }

  public PrintWriter getWriter() throws IOException
  {
    return this.request.getWriter();
  }

  /**
   * Returns whether or not the response has been committed. This means that
   * you can no longer write to the outputstream.
   */
  public boolean isCommitted()
  {
    return this.request.isCommitted();
  }

  /**
   * Is the session new?  This method returns true if the Session was marked
   * as new by the Servlet API.
   */
  public boolean isNewSession()
  {
    Session currentSession = getSession(false);
    return (currentSession == null)
        ? true
        : currentSession.isNew();
  }

  /**
   * Is the request a HEAD request.
   */
  public boolean isHead()
  {
    if (isPriorRequestBound())
    {
      return this.priorRequest.isHead();
    }
    else
    {
      return this.request.isHead();
    }
  }

  /**
   * Is the request a GET request.
   */
  public boolean isGet()
  {
    if (isPriorRequestBound())
    {
      return this.priorRequest.isGet();
    }
    else
    {
      return this.request.isGet();
    }
  }

  /**
   * Is the request a POST request.
   */
  public boolean isPost()
  {
    if (isPriorRequestBound())
    {
      return this.priorRequest.isPost();
    }
    else
    {
      return this.request.isPost();
    }
  }

  /**
   * Is the request a PUT request.
   */
  public boolean isPut()
  {
    if (isPriorRequestBound())
    {
      return this.priorRequest.isPut();
    }
    else
    {
      return this.request.isPut();
    }
  }

  /**
   * Is the request a DELETE request.
   */
  public boolean isDelete()
  {
    if (isPriorRequestBound())
    {
      return this.priorRequest.isDelete();
    }
    else
    {
      return this.request.isDelete();
    }
  }

  /**
   * Is the request a TRACE request.
   */
  public boolean isTrace()
  {
    if (isPriorRequestBound())
    {
      return this.priorRequest.isTrace();
    }
    else
    {
      return this.request.isTrace();
    }
  }

  /**
   * Is the request an OPTIONS request.
   */
  public boolean isOptions()
  {
    if (isPriorRequestBound())
    {
      return this.priorRequest.isOptions();
    }
    else
    {
      return this.request.isOptions();
    }
  }

  /**
   * Is the request a CONNECT request.
   */
  public boolean isConnect()
  {
    if (isPriorRequestBound())
    {
      return this.priorRequest.isConnect();
    }
    else
    {
      return this.request.isConnect();
    }
  }

  /**
   * Is the request a PATCH request.
   */
  public boolean isPatch()
  {
    if (isPriorRequestBound())
    {
      return this.priorRequest.isPatch();
    }
    else
    {
      return this.request.isPatch();
    }
  }

  /**
   * Is a PriorRequest bound?  Determine if a PriorRequest has been
   * bound to this Context by a previous call to bindPriorRequest.
   */
  public boolean isPriorRequestBound()
  {
    return (this.priorRequest != null);
  }

  /**
   * Return whether the current request is secure.
   */
  public boolean isSecure()
  {
    return this.request.isSecure();
  }

  /**
   * Output text directly to the response via a PrintWriter.  This is not
   * intended for extensive use, but rather for quick debugging purposes.
   * If an application wants to extensively interact with the response
   * directly, use of getResponse is preferred.
   */
  public void print(String text)
  {
    try
    {
      this.request.print(text);
    }
    catch (IOException ioexc)
    {
      this.log.info("IOException on print().");
    }
  }

  /**
   * Similar to below but specifies a basic description.
   */
  protected void processRenderException(Exception exc, String pageName)
  {
    this.processRenderException(exc, pageName, "Including " + pageName);
  }

  /**
   * Ask the Dispatcher to process an exception that was encountered while
   * attempting to render a JSP.  The Dispatcher will in turn dispatch
   * the exception to its list of ExceptionHandlers.
   */
  protected void processRenderException(Exception exc, String pageName, String description)
  {
    this.log.info("Exception while including {}: ", pageName, exc);

    this.dispatcher.dispatchException(this, exc, description);
  }

  /**
   * Redirect the browser to a new location using HTTP response code 302
   * (moved temporarily).  This is common after processing a POST.  Use
   * redirectPermanent if HTTP response 301 is desired.
   *
   * @param redirectDestinationUrl The destination for the browser.
   */
  public boolean redirect(String redirectDestinationUrl)
  {
    return this.request.redirect(redirectDestinationUrl);
  }

  /**
   * Sends a permanent redirect (HTTP response code 301) by setting the
   * Location header and then sending error code 301.
   *
   * @param redirectDestinationUrl The destination for the browser.
   */
  public boolean redirectPermanent(String redirectDestinationUrl)
  {
    return this.request.redirectPermanent(redirectDestinationUrl);
  }

  /**
   * Set the content type of the response.
   */
  public void setContentType(String contentType)
  {
    this.contentTypeSet = true;
    this.request.setContentType(contentType);
  }

  /**
   * Sets the request and response character sets to those provided by the
   * application.
   */
  public void setDefaultCharacterSets()
  {
    // Set the request character set, if it has been specified in the
    // application's configuration.
    try
    {
      this.request.setCharacterEncoding(this.application.getDefaultRequestCharset().displayName());
    }
    catch (UnsupportedEncodingException ueexc)
    {
      // Do nothing.
    }
  }

  /**
   * Sets a user session's locale.  This is merely a pass-through convenience
   * method for calling localeManager.getLocale.
   */
  public void setLocale(Locale locale)
  {
    this.application.getLocaleManager().setLocale(this, locale);
  }

  /**
   * Sets a user session's locale.  This is merely a pass-through convenience
   * method for calling localeManager.setLocale.
   *
   * @param languageID the Language ID for the Locale.
   * @param countryID the Country ID for the Locale.
   */
  public void setLocale(String languageID, String countryID)
  {
    this.application.getLocaleManager().setLocale(this, languageID, countryID);
  }

  /**
   * If tracking the request number is enabled, sets it. Intended to only be
   * called by InfrastructureServlet.
   */
  public void setRequestNumber(long requestNumber)
  {
    this.requestNumber = requestNumber;
  }

  /**
   * Standard toString.
   */
  @Override
  public String toString()
  {
    return "Context [" + getClientId() + "]";
  }

  /**
   * Returns {@code true} if the request value is a valid token.  If it
   * is, only the first call to {@code validateToken(name)} will return
   * {@code true}.
   *
   * @param name the name of the request value
   * @return {@code true} if the request value is a valid token
   */
  public boolean validateToken(String name)
  {
    final String token = query().get(name);
    return token != null && getTokenProvider().validate(TOKEN_ENCODING.decode(token));
  }

  /**
   * Sets the response status code.  See the full list of response codes
   * provided by HttpServletResponse for more information.
   */
  public void setStatus(int status)
  {
    this.request.setStatus(status);
  }

  /**
   * Pass through method to get the request's content type from the wrapped request.
   * @return The content type of the request.
   */
  public String getRequestContentType()
  {
    return this.request.getRequestContentType();
  }

  public boolean isContentTypeSet()
  {
    return contentTypeSet;
  }
}
>>>>>>> 51b5cd37
<|MERGE_RESOLUTION|>--- conflicted
+++ resolved
@@ -1,4 +1,3 @@
-<<<<<<< HEAD
 /*******************************************************************************
  * Copyright (c) 2020, TechEmpower, Inc.
  * All rights reserved.
@@ -307,775 +306,4 @@
      * provided by HttpServletResponse for more information.
      */
     void setStatus(int status);
-}
-=======
-/*******************************************************************************
- * Copyright (c) 2018, TechEmpower, Inc.
- * All rights reserved.
- *
- * Redistribution and use in source and binary forms, with or without
- * modification, are permitted provided that the following conditions are met:
- *     * Redistributions of source code must retain the above copyright
- *       notice, this list of conditions and the following disclaimer.
- *     * Redistributions in binary form must reproduce the above copyright
- *       notice, this list of conditions and the following disclaimer in the
- *       documentation and/or other materials provided with the distribution.
- *     * Neither the name TechEmpower, Inc. nor the names of its
- *       contributors may be used to endorse or promote products derived from
- *       this software without specific prior written permission.
- *
- * THIS SOFTWARE IS PROVIDED BY THE COPYRIGHT HOLDERS AND CONTRIBUTORS "AS IS" AND
- * ANY EXPRESS OR IMPLIED WARRANTIES, INCLUDING, BUT NOT LIMITED TO, THE IMPLIED
- * WARRANTIES OF MERCHANTABILITY AND FITNESS FOR A PARTICULAR PURPOSE ARE
- * DISCLAIMED. IN NO EVENT SHALL TECHEMPOWER, INC. BE LIABLE FOR ANY DIRECT,
- * INDIRECT, INCIDENTAL, SPECIAL, EXEMPLARY, OR CONSEQUENTIAL DAMAGES (INCLUDING,
- * BUT NOT LIMITED TO, PROCUREMENT OF SUBSTITUTE GOODS OR SERVICES; LOSS OF USE,
- * DATA, OR PROFITS; OR BUSINESS INTERRUPTION) HOWEVER CAUSED AND ON ANY THEORY
- * OF LIABILITY, WHETHER IN CONTRACT, STRICT LIABILITY, OR TORT (INCLUDING
- * NEGLIGENCE OR OTHERWISE) ARISING IN ANY WAY OUT OF THE USE OF THIS SOFTWARE,
- * EVEN IF ADVISED OF THE POSSIBILITY OF SUCH DAMAGE.
- *******************************************************************************/
-package com.techempower.gemini;
-
-import java.io.*;
-import java.util.*;
-
-import com.google.common.io.*;
-import com.techempower.gemini.Request.*;
-import com.techempower.gemini.context.*;
-import com.techempower.gemini.internationalization.*;
-import com.techempower.gemini.session.*;
-import com.techempower.security.*;
-import org.slf4j.Logger;
-import org.slf4j.LoggerFactory;
-
-public abstract class Context
-{
-  public static final String        SO_CONSUMABLE_REQUEST =
-      "_consumable_prior_request";
-  protected static final ThreadLocal<Context> 
-                                    CONTEXTS_BY_THREAD = new ThreadLocal<>();
-  private static final String       SO_TOKEN_PROVIDER = "_token_provider";
-  private static final BaseEncoding TOKEN_ENCODING = 
-      BaseEncoding.base32().omitPadding();
-  
-  protected final GeminiApplication   application;
-  protected final Logger              log = LoggerFactory.getLogger(getClass());
-  protected final Dispatcher          dispatcher;
-  protected final BasicInfrastructure infrastructure;
-  protected final long                processingStart;
-  protected final Request             request;
-  protected final Request             priorRequest;
-  protected final SessionNamedValues  sessionNamedValues;
-  protected final Messages            messages;
-  protected Query                     query;
-  protected Attachments               files;
-  private long                        requestNumber = 0L;
-  private GeminiResources             resources;
-  private Session                     session;
-  private Delivery                    delivery;
-  private Cookies                     cookies;
-  private Headers                     headers;
-  private boolean                     contentTypeSet;
-
-  public Context(GeminiApplication application, Request request)
-  {
-    this.processingStart = System.currentTimeMillis();
-    this.application     = application;
-    this.infrastructure  = application.getInfrastructure();
-    this.request         = request;
-    this.dispatcher      = application.getDispatcher();
-
-    // If there is a session already, get it. If the request does not yet have
-    // a session, don't create one until a value is stored.
-    getSession(false);
-
-    this.sessionNamedValues = new SessionNamedValues(this);
-    this.messages        = new Messages(this);
-
-    // Register this Context to the current thread.
-    CONTEXTS_BY_THREAD.set(this);
-
-    // Sets this Context object as an attribute of the request.
-    this.request.setAttribute("Context", this);
-
-    // Bind a consumable prior request if available in the session.
-    if (session().has(SO_CONSUMABLE_REQUEST))
-    {
-      this.priorRequest = session().getObject(SO_CONSUMABLE_REQUEST);
-      this.query = new Query(priorRequest);
-      session().remove(SO_CONSUMABLE_REQUEST);
-    }
-    else
-    {
-      this.priorRequest = null;
-      this.query = new Query(request);
-    }
-
-    // Set the request and response character sets.
-    setDefaultCharacterSets();
-  }
-
-  /**
-   * Indicates that the current thread's Context will no longer be used.
-   * Dissociate it with the current thread.
-   *   <p>
-   * See the static get() method for some important notes about this method.
-   */
-  public static void complete()
-  {
-    CONTEXTS_BY_THREAD.set(null);
-  }
-
-  /**
-   * Gets the current thread's Context object.
-   *   <p>
-   * If your application uses Gemini's legacy support for JSP as a view
-   * (rather than Mustache), note that this method and Context.complete()
-   * should only be used within the Java back-end of your application (that
-   * is, Handlers, Managers, and the like).  This should not be called within
-   * JSP pages.  JSP pages are executed as Servlets in their own right, and
-   * are therefore when the request is forwarded to a JSP, it is subject to
-   * assignment to a different thread by the Servlet container.  If that
-   * occurs, Context.get() will behave unpredictably.
-   *   <p>
-   * If you are using JSP, you should consider the call to context.includeJSP
-   * as potentially the last point of execution for the current thread.
-   *   <p>
-   * All ThreadLocal variables used elsewhere within your application will
-   * be subject to the same constraint.
-   */
-  public static Context get()
-  {
-    return CONTEXTS_BY_THREAD.get();
-  }
-
-  /**
-   * Returns a reference to the application.
-   */
-  public GeminiApplication getApplication()
-  {
-    return this.application;
-  }
-
-  /**
-   * Gets the client's identifier, for web requests, this will be the client's
-   * IP address.
-   */
-  public String getClientId()
-  {
-    return this.request.getClientId();
-  }
-
-  /**
-   * Returns the current URI of the request.
-   */
-  public String getCurrentUri()
-  {
-    return this.request.getCurrentURI();
-  }
-
-  /**
-   * Gets the dispatcher that dispatched this context.
-   */
-  public Dispatcher getDispatcher()
-  {
-    return this.dispatcher;
-  }
-
-  /**
-   * Gets the time since the start of this Context, in milliseconds.
-   */
-  public long getDuration()
-  {
-    return (System.currentTimeMillis() - this.processingStart);
-  }
-
-  /**
-   * Get a reference to the application's Infrastructure.
-   */
-  public BasicInfrastructure getInfrastructure()
-  {
-    return this.infrastructure;
-  }
-
-  /**
-   * Gets a user session's locale.  If no locale it set, the default locale
-   * is returned.  This is merely a pass-through convenience method for
-   * calling localeManager.getLocale.
-   *   <p>
-   * In a locale-aware application, it is more typical to just call
-   * getResources to get a reference to the GeminiResources to use for this
-   * user's current request.
-   */
-  public Locale getLocale()
-  {
-    return this.application.getLocaleManager().getLocale(this);
-  }
-
-  /**
-   * Gets a reference to the output stream from the response.  This is a
-   * pass-through to response.getOutputStream().
-   */
-  public OutputStream getOutputStream()
-      throws IOException
-  {
-    return this.request.getOutputStream();
-  }
-
-  /**
-   * Gets the query string of the request.
-   */
-  public String getQueryString()
-  {
-    return this.request.getQueryString();
-  }
-
-  /**
-   * Pass-though to request.getRealPath.
-   */
-  public String getRealPath(String path)
-  {
-    return this.request.getRealPath(path);
-  }
-
-  /**
-   * Get the associated Request.
-   */
-  public Request getRequest()
-  {
-    return this.request;
-  }
-
-  /**
-   * Gets the request method (e.g., "GET" or "POST") as a String.
-   */
-  public HttpMethod getRequestMethod()
-  {
-    return this.request.getRequestMethod();
-  }
-
-  /**
-   * If request counting is enabled, return this request's number.
-   */
-  public long getRequestNumber()
-  {
-    return this.requestNumber;
-  }
-
-  /**
-   * Gets the current request's "signature;" that is, the URL including all
-   * of the parameters.  This will construct a URL that will always use a
-   * "GET" form even if the request itself was POSTed.
-   */
-  public String getRequestSignature()
-  {
-    return this.request.getRequestSignature();
-  }
-
-  /**
-   * Returns the request URI.  A URI is the portion of a URI after the
-   * protocol and domain.  The URL http://techempower.com/admin/users has a
-   * URI of admin/users.
-   */
-  public String getRequestUri()
-  {
-    return this.request.getRequestURI();
-  }
-
-  /**
-   * Gets or initializes and then gets a reference to the appropriate
-   * GeminiResourceBundle for this user given the Locale--or lack thereof--
-   * stored in the user's session.  If your application is non-locale-
-   * aware, you can optionally always return a static reference to a
-   * DefaultGeminiResources object, to avoid the session lookup.
-   */
-  public GeminiResources getResources()
-  {
-    if (this.resources == null)
-    {
-      this.resources = this.application.getLocaleManager().getResources(this);
-    }
-
-    return this.resources;
-  }
-
-  /**
-   * Gets the full Secure URL to the Servlet.
-   */
-  public String getSecureUrl()
-  {
-    return this.request.encodeURL(this.infrastructure.getSecureUrl());
-  }
-
-  /**
-   * Gets the name (also sometimes called the "URL") of the servlet.  Again,
-   * this Context version of the method will encode session information into
-   * the URL if the browser does not support cookies.
-   */
-  public String getUrl()
-  {
-    return this.request.encodeURL(this.infrastructure.getName());
-  }
-
-  /**
-   * Get a named-value interface to the Session.
-   */
-  public SessionNamedValues session()
-  {
-    return sessionNamedValues;
-  }
-
-  public abstract Attachments files();
-
-  /**
-   * Get a named-value interface to the Delivery map.
-   */
-  public Delivery delivery()
-  {
-    if (delivery == null)
-    {
-      delivery = new Delivery();
-    }
-    return delivery;
-  }
-
-  /**
-   * Gets an interface for working with Cookies.
-   */
-  public Cookies cookies()
-  {
-    if (cookies == null)
-    {
-      cookies = new Cookies(this);
-    }
-    return cookies;
-  }
-
-  /**
-   * Gets an interface for working with request and response Headers.
-   */
-  public Headers headers()
-  {
-    if (headers == null)
-    {
-      headers = new Headers(this);
-    }
-    return headers;
-  }
-
-  /**
-   * Gets an interface for working with session Messages.
-   */
-  public Messages messages()
-  {
-    return messages;
-  }
-
-  /**
-   * Gets an interface for working with the request's query parameters.
-   */
-  public Query query()
-  {
-    return query;
-  }
-
-  /**
-   * Get the associated user session.
-   *
-   * @param create Whether to force the creation of a session. In general,
-   * pass false. When you go to store a session value, it will create a
-   * session at that point if necessary.
-   */
-  public Session getSession(boolean create)
-  {
-    if (this.session == null)
-    {
-      // Creates the session object from the Request object
-      this.session = this.request.getSession(create);
-    }
-    return this.session;
-  }
-
-  /**
-   * Gets the full standard (non-secure) URL to the Servlet.
-   */
-  public String getStandardUrl()
-  {
-    return this.request.encodeURL(this.infrastructure.getStandardUrl());
-  }
-
-  /**
-   * Gets the start time of this Context--or, more strictly defined--the
-   * time at which this Context was constructed, in System time milliseconds.
-   */
-  public long getStartTime()
-  {
-    return this.processingStart;
-  }
-
-  /**
-   * Returns a new token.  This may invalidate an old token.
-   */
-  public String getToken()
-  {
-    return TOKEN_ENCODING.encode(getTokenProvider().next());
-  }
-
-  /**
-   * Returns the session's token provider.
-   */
-  protected TokenProvider getTokenProvider()
-  {
-    TokenProvider provider = session().getObject(SO_TOKEN_PROVIDER);
-    if (provider == null)
-    {
-      provider = new TokenProvider(100, 16);
-      session().putObject(SO_TOKEN_PROVIDER, provider);
-    }
-    return provider;
-  }
-
-  public PrintWriter getWriter() throws IOException
-  {
-    return this.request.getWriter();
-  }
-
-  /**
-   * Returns whether or not the response has been committed. This means that
-   * you can no longer write to the outputstream.
-   */
-  public boolean isCommitted()
-  {
-    return this.request.isCommitted();
-  }
-
-  /**
-   * Is the session new?  This method returns true if the Session was marked
-   * as new by the Servlet API.
-   */
-  public boolean isNewSession()
-  {
-    Session currentSession = getSession(false);
-    return (currentSession == null)
-        ? true
-        : currentSession.isNew();
-  }
-
-  /**
-   * Is the request a HEAD request.
-   */
-  public boolean isHead()
-  {
-    if (isPriorRequestBound())
-    {
-      return this.priorRequest.isHead();
-    }
-    else
-    {
-      return this.request.isHead();
-    }
-  }
-
-  /**
-   * Is the request a GET request.
-   */
-  public boolean isGet()
-  {
-    if (isPriorRequestBound())
-    {
-      return this.priorRequest.isGet();
-    }
-    else
-    {
-      return this.request.isGet();
-    }
-  }
-
-  /**
-   * Is the request a POST request.
-   */
-  public boolean isPost()
-  {
-    if (isPriorRequestBound())
-    {
-      return this.priorRequest.isPost();
-    }
-    else
-    {
-      return this.request.isPost();
-    }
-  }
-
-  /**
-   * Is the request a PUT request.
-   */
-  public boolean isPut()
-  {
-    if (isPriorRequestBound())
-    {
-      return this.priorRequest.isPut();
-    }
-    else
-    {
-      return this.request.isPut();
-    }
-  }
-
-  /**
-   * Is the request a DELETE request.
-   */
-  public boolean isDelete()
-  {
-    if (isPriorRequestBound())
-    {
-      return this.priorRequest.isDelete();
-    }
-    else
-    {
-      return this.request.isDelete();
-    }
-  }
-
-  /**
-   * Is the request a TRACE request.
-   */
-  public boolean isTrace()
-  {
-    if (isPriorRequestBound())
-    {
-      return this.priorRequest.isTrace();
-    }
-    else
-    {
-      return this.request.isTrace();
-    }
-  }
-
-  /**
-   * Is the request an OPTIONS request.
-   */
-  public boolean isOptions()
-  {
-    if (isPriorRequestBound())
-    {
-      return this.priorRequest.isOptions();
-    }
-    else
-    {
-      return this.request.isOptions();
-    }
-  }
-
-  /**
-   * Is the request a CONNECT request.
-   */
-  public boolean isConnect()
-  {
-    if (isPriorRequestBound())
-    {
-      return this.priorRequest.isConnect();
-    }
-    else
-    {
-      return this.request.isConnect();
-    }
-  }
-
-  /**
-   * Is the request a PATCH request.
-   */
-  public boolean isPatch()
-  {
-    if (isPriorRequestBound())
-    {
-      return this.priorRequest.isPatch();
-    }
-    else
-    {
-      return this.request.isPatch();
-    }
-  }
-
-  /**
-   * Is a PriorRequest bound?  Determine if a PriorRequest has been
-   * bound to this Context by a previous call to bindPriorRequest.
-   */
-  public boolean isPriorRequestBound()
-  {
-    return (this.priorRequest != null);
-  }
-
-  /**
-   * Return whether the current request is secure.
-   */
-  public boolean isSecure()
-  {
-    return this.request.isSecure();
-  }
-
-  /**
-   * Output text directly to the response via a PrintWriter.  This is not
-   * intended for extensive use, but rather for quick debugging purposes.
-   * If an application wants to extensively interact with the response
-   * directly, use of getResponse is preferred.
-   */
-  public void print(String text)
-  {
-    try
-    {
-      this.request.print(text);
-    }
-    catch (IOException ioexc)
-    {
-      this.log.info("IOException on print().");
-    }
-  }
-
-  /**
-   * Similar to below but specifies a basic description.
-   */
-  protected void processRenderException(Exception exc, String pageName)
-  {
-    this.processRenderException(exc, pageName, "Including " + pageName);
-  }
-
-  /**
-   * Ask the Dispatcher to process an exception that was encountered while
-   * attempting to render a JSP.  The Dispatcher will in turn dispatch
-   * the exception to its list of ExceptionHandlers.
-   */
-  protected void processRenderException(Exception exc, String pageName, String description)
-  {
-    this.log.info("Exception while including {}: ", pageName, exc);
-
-    this.dispatcher.dispatchException(this, exc, description);
-  }
-
-  /**
-   * Redirect the browser to a new location using HTTP response code 302
-   * (moved temporarily).  This is common after processing a POST.  Use
-   * redirectPermanent if HTTP response 301 is desired.
-   *
-   * @param redirectDestinationUrl The destination for the browser.
-   */
-  public boolean redirect(String redirectDestinationUrl)
-  {
-    return this.request.redirect(redirectDestinationUrl);
-  }
-
-  /**
-   * Sends a permanent redirect (HTTP response code 301) by setting the
-   * Location header and then sending error code 301.
-   *
-   * @param redirectDestinationUrl The destination for the browser.
-   */
-  public boolean redirectPermanent(String redirectDestinationUrl)
-  {
-    return this.request.redirectPermanent(redirectDestinationUrl);
-  }
-
-  /**
-   * Set the content type of the response.
-   */
-  public void setContentType(String contentType)
-  {
-    this.contentTypeSet = true;
-    this.request.setContentType(contentType);
-  }
-
-  /**
-   * Sets the request and response character sets to those provided by the
-   * application.
-   */
-  public void setDefaultCharacterSets()
-  {
-    // Set the request character set, if it has been specified in the
-    // application's configuration.
-    try
-    {
-      this.request.setCharacterEncoding(this.application.getDefaultRequestCharset().displayName());
-    }
-    catch (UnsupportedEncodingException ueexc)
-    {
-      // Do nothing.
-    }
-  }
-
-  /**
-   * Sets a user session's locale.  This is merely a pass-through convenience
-   * method for calling localeManager.getLocale.
-   */
-  public void setLocale(Locale locale)
-  {
-    this.application.getLocaleManager().setLocale(this, locale);
-  }
-
-  /**
-   * Sets a user session's locale.  This is merely a pass-through convenience
-   * method for calling localeManager.setLocale.
-   *
-   * @param languageID the Language ID for the Locale.
-   * @param countryID the Country ID for the Locale.
-   */
-  public void setLocale(String languageID, String countryID)
-  {
-    this.application.getLocaleManager().setLocale(this, languageID, countryID);
-  }
-
-  /**
-   * If tracking the request number is enabled, sets it. Intended to only be
-   * called by InfrastructureServlet.
-   */
-  public void setRequestNumber(long requestNumber)
-  {
-    this.requestNumber = requestNumber;
-  }
-
-  /**
-   * Standard toString.
-   */
-  @Override
-  public String toString()
-  {
-    return "Context [" + getClientId() + "]";
-  }
-
-  /**
-   * Returns {@code true} if the request value is a valid token.  If it
-   * is, only the first call to {@code validateToken(name)} will return
-   * {@code true}.
-   *
-   * @param name the name of the request value
-   * @return {@code true} if the request value is a valid token
-   */
-  public boolean validateToken(String name)
-  {
-    final String token = query().get(name);
-    return token != null && getTokenProvider().validate(TOKEN_ENCODING.decode(token));
-  }
-
-  /**
-   * Sets the response status code.  See the full list of response codes
-   * provided by HttpServletResponse for more information.
-   */
-  public void setStatus(int status)
-  {
-    this.request.setStatus(status);
-  }
-
-  /**
-   * Pass through method to get the request's content type from the wrapped request.
-   * @return The content type of the request.
-   */
-  public String getRequestContentType()
-  {
-    return this.request.getRequestContentType();
-  }
-
-  public boolean isContentTypeSet()
-  {
-    return contentTypeSet;
-  }
-}
->>>>>>> 51b5cd37
+}